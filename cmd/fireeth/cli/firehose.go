--- conflicted
+++ resolved
@@ -31,12 +31,8 @@
 	"github.com/streamingfast/logging"
 	"github.com/streamingfast/substreams/client"
 	substreamsService "github.com/streamingfast/substreams/service"
-<<<<<<< HEAD
 	"net/url"
-=======
-	"go.uber.org/zap"
 	_ "google.golang.org/grpc/xds"
->>>>>>> 90517a62
 	"os"
 	"time"
 )
@@ -177,7 +173,6 @@
 			registry.Register(ethtransform.MultiCallToFilterFactory(indexStore, possibleIndexSizes))
 			registry.Register(ethtransform.CombinedFilterFactory(indexStore, possibleIndexSizes))
 
-<<<<<<< HEAD
 			rawServiceDiscoveryURL := viper.GetString("firehose-discovery-service-url")
 			var serviceDiscoveryURL *url.URL
 			if rawServiceDiscoveryURL != "" {
@@ -191,8 +186,6 @@
 				}
 			}
 
-=======
->>>>>>> 90517a62
 			return firehoseApp.New(appLogger, &firehoseApp.Config{
 				MergedBlocksStoreURL:    mergedBlocksStoreURL,
 				OneBlocksStoreURL:       oneBlocksStoreURL,
