// Copyright 2021 dfuse Platform Inc.
//
// Licensed under the Apache License, Version 2.0 (the "License");
// you may not use this file except in compliance with the License.
// You may obtain a copy of the License at
//
//      http://www.apache.org/licenses/LICENSE-2.0
//
// Unless required by applicable law or agreed to in writing, software
// distributed under the License is distributed on an "AS IS" BASIS,
// WITHOUT WARRANTIES OR CONDITIONS OF ANY KIND, either express or implied.
// See the License for the specific language governing permissions and
// limitations under the License.

package cli

import (
	"math"
	"strings"
	"time"

	"github.com/spf13/cobra"
	"github.com/streamingfast/bstream"
	"github.com/streamingfast/bstream/blockstream"
	"github.com/streamingfast/dlauncher/launcher"
	nodeManager "github.com/streamingfast/node-manager"
	"github.com/streamingfast/node-manager/mindreader"
	"github.com/streamingfast/node-manager/operator"
<<<<<<< HEAD
	"github.com/streamingfast/sf-ethereum/node-manager/codec"
	"github.com/streamingfast/sf-ethereum/types"
	pbeth "github.com/streamingfast/sf-ethereum/types/pb/sf/ethereum/type/v1"
=======
	"github.com/streamingfast/sf-ethereum/codec"
>>>>>>> 08dc13e3
	"go.uber.org/zap"
	"google.golang.org/grpc"
)

func registerMindreaderNodeApp(backupModuleFactories map[string]operator.BackupModuleFactory) {
	launcher.RegisterApp(zlog, &launcher.AppDef{
		ID:            "mindreader-node",
		Title:         "Ethereum Mindreader Node",
		Description:   "Ethereum node with built-in operational manager and mindreader plugin to extract block data",
		RegisterFlags: registerMindreaderNodeFlags,
		InitFunc: func(runtime *launcher.Runtime) error {
			return nil
		},
		FactoryFunc: nodeFactoryFunc(true, backupModuleFactories),
	})
}

func registerMindreaderNodeFlags(cmd *cobra.Command) error {
	registerCommonNodeFlags(cmd, true)

	cmd.Flags().String("mindreader-node-grpc-listen-addr", MindreaderGRPCAddr, "Address to listen for incoming gRPC requests")
	cmd.Flags().Bool("mindreader-node-merge-and-store-directly", false, "[BATCH] When enabled, do not write oneblock files, sidestep the merger and write the merged 100-blocks logs directly to --common-blocks-store-url")
	cmd.Flags().Bool("mindreader-node-discard-after-stop-num", false, "Ignore remaining blocks being processed after stop num (only useful if we discard the mindreader data after reprocessing a chunk of blocks)")
	cmd.Flags().String("mindreader-node-working-dir", "{sf-data-dir}/mindreader/work", "Path where mindreader will stores its files")
	cmd.Flags().Uint("mindreader-node-start-block-num", 0, "Blocks that were produced with smaller block number then the given block num are skipped")
	cmd.Flags().Uint("mindreader-node-stop-block-num", 0, "Shutdown mindreader when we the following 'stop-block-num' has been reached, inclusively.")
	cmd.Flags().Int("mindreader-node-blocks-chan-capacity", 100, "Capacity of the channel holding blocks read by the mindreader. Process will shutdown superviser/geth if the channel gets over 90% of that capacity to prevent horrible consequences. Raise this number when processing tiny blocks very quickly")
	cmd.Flags().String("mindreader-node-oneblock-suffix", "default", "Unique identifier for that mindreader, so that it can produce 'oneblock files' in the same store as another instance without competing for writes.")
	cmd.Flags().Duration("mindreader-node-wait-upload-complete-on-shutdown", 30*time.Second, "When the mindreader is shutting down, it will wait up to that amount of time for the archiver to finish uploading the blocks before leaving anyway")
	cmd.Flags().Duration("mindreader-node-merge-threshold-block-age", time.Duration(math.MaxInt64), "When processing blocks with a blocktime older than this threshold, they will be automatically merged")

	return nil
}

func getMindreaderLogPlugin(
	oneBlockStoreURL string,
	mergedBlockStoreURL string,
	workingDir string,
	mergeAndStoreDirectly bool,
	mergeThresholdBlockAge time.Duration,
	batchStartBlockNum uint64,
	batchStopBlockNum uint64,
	failOnNonContiguousBlock bool,
	waitTimeForUploadOnShutdown time.Duration,
	oneBlockFileSuffix string,
	blocksChanCapacity int,
	operatorShutdownFunc func(error),
	metricsAndReadinessManager *nodeManager.MetricsAndReadinessManager,
	tracker *bstream.Tracker,
	gs *grpc.Server,
	appLogger *zap.Logger) (*mindreader.MindReaderPlugin, error) {

	// It's important that this call goes prior running gRPC server since it's doing
	// some service registration. If it's call later on, the overall application exits.
	blockStreamServer := blockstream.NewServer(gs, blockstream.ServerOptionWithLogger(appLogger))

	consoleReaderFactory := func(lines chan string) (mindreader.ConsolerReader, error) {
		return codec.NewConsoleReader(appLogger, lines)
	}

<<<<<<< HEAD
	consoleReaderBlockTransformer := func(obj interface{}) (*bstream.Block, error) {
		blk, ok := obj.(*pbeth.Block)
		if !ok {
			return nil, fmt.Errorf("expected *pbeth.Block, got %T", obj)
		}

		return types.BlockFromProto(blk)
	}

=======
>>>>>>> 08dc13e3
	logPlugin, err := mindreader.NewMindReaderPlugin(
		oneBlockStoreURL,
		mergedBlockStoreURL,
		mergeAndStoreDirectly,
		mergeThresholdBlockAge,
		workingDir,
		consoleReaderFactory,
		tracker,
		batchStartBlockNum,
		batchStopBlockNum,
		blocksChanCapacity,
		metricsAndReadinessManager.UpdateHeadBlock,
		func(error) {
			operatorShutdownFunc(nil)
		},
		failOnNonContiguousBlock,
		waitTimeForUploadOnShutdown,
		oneBlockFileSuffix,
		blockStreamServer,
		appLogger,
	)
	if err != nil {
		return nil, err
	}

	return logPlugin, nil
}

func replaceNodeRole(nodeRole, in string) string {
	return strings.Replace(in, "{node-role}", nodeRole, -1)
}<|MERGE_RESOLUTION|>--- conflicted
+++ resolved
@@ -26,13 +26,7 @@
 	nodeManager "github.com/streamingfast/node-manager"
 	"github.com/streamingfast/node-manager/mindreader"
 	"github.com/streamingfast/node-manager/operator"
-<<<<<<< HEAD
 	"github.com/streamingfast/sf-ethereum/node-manager/codec"
-	"github.com/streamingfast/sf-ethereum/types"
-	pbeth "github.com/streamingfast/sf-ethereum/types/pb/sf/ethereum/type/v1"
-=======
-	"github.com/streamingfast/sf-ethereum/codec"
->>>>>>> 08dc13e3
 	"go.uber.org/zap"
 	"google.golang.org/grpc"
 )
@@ -93,18 +87,6 @@
 		return codec.NewConsoleReader(appLogger, lines)
 	}
 
-<<<<<<< HEAD
-	consoleReaderBlockTransformer := func(obj interface{}) (*bstream.Block, error) {
-		blk, ok := obj.(*pbeth.Block)
-		if !ok {
-			return nil, fmt.Errorf("expected *pbeth.Block, got %T", obj)
-		}
-
-		return types.BlockFromProto(blk)
-	}
-
-=======
->>>>>>> 08dc13e3
 	logPlugin, err := mindreader.NewMindReaderPlugin(
 		oneBlockStoreURL,
 		mergedBlockStoreURL,
